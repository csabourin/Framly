import React, { useRef, useCallback, memo, useState, useEffect } from 'react';
import { useSelector, useDispatch } from 'react-redux';
import { RootState } from '../../store';
import { selectUIState, selectHoveredElementId, selectHoveredZone, selectSelectedElementId, selectCustomClasses } from '../../store/selectors';
import { selectElement, updateElement } from '../../store/canvasSlice';
import { setSelectedTool, setDraggingForReorder, setDraggedElement } from '../../store/uiSlice';
import { CanvasElement as CanvasElementType } from '../../types/canvas';
import ButtonElement from './CanvasElements/ButtonElement';
import { isValidDropTarget } from '../../utils/canvas';
import { selectCurrentElements } from '../../store/selectors';
import { isComponentInstance } from '../../utils/componentInstances';
import ComponentInstanceElement from './ComponentInstanceElement';
import ElementContextMenu from './ElementContextMenu';
import { useColorMode } from '../../contexts/ColorModeContext';
import { isColorModeValues } from '../../utils/colorModeHelper';


interface CanvasElementProps {
  element: CanvasElementType;
  isSelected: boolean;
  isHovered?: boolean;
  hoveredZone?: 'before' | 'after' | 'inside' | null;
  hoveredElementId?: string | null;
  expandedContainerId?: string | null;
  currentElements?: Record<string, CanvasElementType>; // Pass expanded elements from Canvas
  zoomLevel?: number; // Added zoom level support
  canvasRef?: React.RefObject<HTMLDivElement>; // Canvas ref for positioning
  // Enhanced drag-and-drop props
  onElementDragStart?: (e: React.DragEvent, elementId: string) => void;
  onElementDragOver?: (e: React.DragEvent, elementId: string) => void;
  onElementDragLeave?: (e: React.DragEvent) => void;
  onElementDrop?: (e: React.DragEvent, elementId: string) => void;
  onElementDragEnd?: (e: React.DragEvent) => void;
  getDropClasses?: (elementId: string) => string;
}

// REMOVED: useHoverState hook - now using memoized selector

const CanvasElement: React.FC<CanvasElementProps> = ({ 
  element, 
  isSelected, 
  isHovered = false, 
  hoveredZone = null,
  hoveredElementId,
  expandedContainerId = null,
  currentElements: passedCurrentElements,
  // Enhanced drag-and-drop props
  onElementDragStart,
  onElementDragOver,
  onElementDragLeave,
  onElementDrop,
  onElementDragEnd,
  getDropClasses
}) => {
  const dispatch = useDispatch();
  
  // CRITICAL: All hooks must be called FIRST for consistent hook order
  const rawCurrentElements = useSelector(selectCurrentElements);
  // Use passed expanded elements if available, otherwise use raw elements
  const currentElements = passedCurrentElements || rawCurrentElements;
  const selectedElementId = useSelector(selectSelectedElementId);
  const { selectedTool, isDraggingForReorder, draggedElementId, insertionIndicator, settings } = useSelector(selectUIState);
  const customClasses = useSelector(selectCustomClasses);
  const reduxHoveredElementId = useSelector(selectHoveredElementId);
  const reduxHoveredZone = useSelector(selectHoveredZone);
  const { resolvedMode } = useColorMode(); // Add color mode support
  const elementRef = useRef<HTMLDivElement>(null);
  const [isEditing, setIsEditing] = React.useState(false);
  const textEditRef = useRef<HTMLDivElement>(null);
  const buttonEditRef = useRef<HTMLButtonElement>(null);
  const preEditRef = useRef<HTMLPreElement>(null);
  const textareaEditRef = useRef<HTMLTextAreaElement>(null);
  
  // Get hover state from Redux if not provided via props (optimized selectors)
  const actualHoveredElementId = hoveredElementId !== undefined ? hoveredElementId : reduxHoveredElementId;
  const actualHoveredZone = hoveredZone !== undefined ? hoveredZone : reduxHoveredZone;
  
  // CRITICAL: Component instances are now expanded - check for component children and roots
  const isComponentChild = element.isComponentChild;
  const isComponentRoot = element.isComponentRoot || isComponentInstance(element);
  const isGhostRoot = element.isGhostRoot;
  
  // Component children are non-interactive (but still render normally)
  // Component roots get special chrome but children render as normal elements
  
  // Check if this element is hovered
  const isThisElementHovered = actualHoveredElementId === element.id;
  const thisElementHoveredZone = isThisElementHovered ? actualHoveredZone : null;
  
  // Check if this element should have expanded padding
  const isExpandedContainer = expandedContainerId === element.id;
  const isDragActive = isDraggingForReorder || draggedElementId;
  
  // Calculate sibling spacing classes based on insertion indicator
  const getSiblingSpacingClass = useCallback(() => {
    if (!isDraggingForReorder || !insertionIndicator || !draggedElementId) {
      return 'sibling-spacing-reset';
    }
    
    const indicator = insertionIndicator as any;
    
    // Only apply spacing for "between" position
    if (indicator.position === 'between' && indicator.referenceElementId) {
      // If this element is the reference element (the one after the insertion point)
      if (element.id === indicator.referenceElementId) {
        return 'sibling-spacing-after'; // Move this element down
      }
      
      // Find the element before the reference element
      const container = currentElements[indicator.elementId];
      if (container && container.children) {
        const refIndex = container.children.indexOf(indicator.referenceElementId);
        if (refIndex > 0) {
          const beforeElementId = container.children[refIndex - 1];
          if (element.id === beforeElementId) {
            return 'sibling-spacing-before'; // Move this element up
          }
        }
      }
    }
    
    return 'sibling-spacing-reset';
  }, [isDraggingForReorder, insertionIndicator, draggedElementId, element.id, currentElements]);

  const handleClick = useCallback((e: React.MouseEvent) => {
    // CRITICAL: Component children are not selectable - redirect to component root
    if (isComponentChild && element.componentRootId) {
      e.stopPropagation();
      dispatch(selectElement(element.componentRootId));
      return;
    }
    
    // Define text elements that support editing
    const textElements = ['text', 'heading', 'list'];
    const isTextElement = textElements.includes(element.type);
    
    // Define non-container elements that cannot have children
    const nonContainerElements = ['text', 'heading', 'list', 'image'];
    const isNonContainer = nonContainerElements.includes(element.type);
    
    // Handle text element single-click: select AND start editing immediately
    if (isTextElement) {
      e.stopPropagation();
      dispatch(selectElement(element.id));
      // Use setTimeout to ensure selection happens first, then start editing
      setTimeout(() => setIsEditing(true), 10);
      return;
    }
    
    // Handle selection for select and hand tools
    if (['select', 'hand'].includes(selectedTool)) {
      e.stopPropagation();
      dispatch(selectElement(element.id));
    } else if (isNonContainer && ['rectangle', 'text', 'image', 'container', 'heading', 'list', 'button', 'input', 'textarea', 'checkbox', 'radio', 'select', 'section', 'nav', 'header', 'footer', 'article', 'video', 'audio', 'link', 'code', 'divider'].includes(selectedTool)) {
      // For non-container elements clicked with creation tools, auto-switch to selection
      e.stopPropagation();
      dispatch(setSelectedTool('select'));
      dispatch(selectElement(element.id));
    } else {
      // Creation tool on container or empty space - let Canvas drawing system handle it
      // Don't stop propagation for creation tools on containers - let canvas handle drawing
    }
  }, [element.id, element.type, dispatch, selectedTool]);

  const handleContentEdit = useCallback((e: React.FormEvent<HTMLDivElement>) => {
    const newContent = e.currentTarget.innerHTML || '';
    dispatch(updateElement({
      id: element.id,
      updates: { content: newContent }
    }));
    setIsEditing(false);
  }, [element.id, dispatch]);

  // Generic text edit handler for different content properties
  const handleTextPropertyEdit = useCallback((property: string) => {
    return (e: React.FormEvent<HTMLDivElement>) => {
      const newContent = e.currentTarget.textContent || '';
      dispatch(updateElement({
        id: element.id,
        updates: { [property]: newContent }
      }));
      setIsEditing(false);
    };
  }, [element.id, dispatch]);
  
  const handleListContentEdit = useCallback((e: React.FormEvent<HTMLDivElement>) => {
    const htmlContent = e.currentTarget.innerHTML || '';
    
    // Extract list items from the HTML
    const listContainer = e.currentTarget.querySelector('ul, ol');
    if (listContainer) {
      const listItems = Array.from(listContainer.querySelectorAll('li')).map(li => li.textContent || '');
      dispatch(updateElement({ 
        id: element.id, 
        updates: { listItems } 
      }));
    }
    setIsEditing(false);
  }, [element.id, dispatch]);

  // Enhanced HTML5 Drag and Drop event handlers
  const handleDragStart = useCallback((e: React.DragEvent<HTMLDivElement>) => {
    console.log('🚀 Enhanced DRAG START:', element.id);
    
    // Don't allow dragging while editing text
    if (isEditing) {
      console.log('DRAG PREVENTED: editing');
      e.preventDefault();
      return;
    }
    
    // Use enhanced drag-and-drop system if available
    if (onElementDragStart) {
      onElementDragStart(e, element.id);
    } else {
      // Fallback to original drag logic
      e.dataTransfer.setData('application/json', JSON.stringify({
        type: 'canvas-element',
        elementId: element.id
      }));
      e.dataTransfer.effectAllowed = 'move';
      dispatch(selectElement(element.id));
    }
  }, [element.id, dispatch, isEditing, onElementDragStart]);

  const handleDragOver = useCallback((e: React.DragEvent<HTMLDivElement>) => {
    e.preventDefault();
    if (onElementDragOver) {
      onElementDragOver(e, element.id);
    } else {
      e.dataTransfer.dropEffect = 'move';
    }
  }, [onElementDragOver, element.id]);

  const handleDragEnter = useCallback((e: React.DragEvent<HTMLDivElement>) => {
    e.preventDefault();
  }, []);

  const handleDragLeave = useCallback((e: React.DragEvent<HTMLDivElement>) => {
    if (onElementDragLeave) {
      onElementDragLeave(e);
    }
  }, [onElementDragLeave]);

  const handleDrop = useCallback((e: React.DragEvent<HTMLDivElement>) => {
    e.preventDefault();
<<<<<<< HEAD
    e.stopPropagation();
    
    // Let the Canvas-level drop handlers process this drop
    // Don't handle drops at element level to avoid conflicts
    // The useDragAndDrop hook in Canvas will handle the drop processing
  }, []);
=======
    if (onElementDrop) {
      onElementDrop(e, element.id);
    }
  }, [onElementDrop, element.id]);

  const handleDragEnd = useCallback((e: React.DragEvent<HTMLDivElement>) => {
    if (onElementDragEnd) {
      onElementDragEnd(e);
    }
  }, [onElementDragEnd]);
>>>>>>> d277a38b

  const handleKeyDown = useCallback((e: React.KeyboardEvent<HTMLDivElement>) => {
    if (e.key === 'Enter') {
      if (e.shiftKey) {
        // Shift+Enter: Insert line break
        e.preventDefault();
        document.execCommand('insertHTML', false, '<br>');
      } else {
        // Enter: Save and exit editing
        e.preventDefault();
        if (textEditRef.current) {
          const newContent = textEditRef.current.innerHTML || '';
          dispatch(updateElement({
            id: element.id,
            updates: { content: newContent }
          }));
        }
        setIsEditing(false);
      }
    } else if (e.key === 'Escape') {
      // Escape: Cancel editing without saving
      e.preventDefault();
      setIsEditing(false);
    }
  }, [element.id, dispatch]);

  // Handle clicking outside to stop text editing and save changes
  React.useEffect(() => {
    if (!isEditing) return;

    const handleClickOutside = (event: MouseEvent) => {
      if (textEditRef.current && !textEditRef.current.contains(event.target as Node)) {
        // Save the content before stopping editing
        if (textEditRef.current) {
          const newContent = textEditRef.current.innerHTML || '';
          dispatch(updateElement({
            id: element.id,
            updates: { content: newContent }
          }));
        }
        setIsEditing(false);
      }
    };

    document.addEventListener('mousedown', handleClickOutside);
    return () => document.removeEventListener('mousedown', handleClickOutside);
  }, [isEditing, element.id, dispatch]);

  const renderContent = () => {
    if (element.type === 'text') {
      const isTextEditable = isSelected && (selectedTool === 'text' || isEditing);
      
      const processedContent = element.content || 'Edit this text';
      
      // If content doesn't have paragraph tags, wrap it in a paragraph
      const htmlContent = processedContent.includes('<p>') ? 
        processedContent : 
        `<p>${processedContent.replace(/\n/g, '<br>')}</p>`;

      if (isTextEditable) {
        return (
          <div
            ref={textEditRef}
            contentEditable={true}
            suppressContentEditableWarning
            onBlur={handleContentEdit}
            onKeyDown={handleKeyDown}
            className="h-full outline-none cursor-text text-editing"
            style={{ 
              minHeight: 'inherit',
              padding: '4px',
              width: getElementWidth(),
              height: '100%',
              boxSizing: 'border-box'
            }}
            dangerouslySetInnerHTML={{ __html: htmlContent }}
            autoFocus
            onFocus={(e) => {
              // Position cursor at click location
              const clickEvent = e.target as HTMLElement;
              if (clickEvent && window.getSelection) {
                const selection = window.getSelection();
                if (selection) {
                  selection.removeAllRanges();
                  const range = document.createRange();
                  range.selectNodeContents(clickEvent);
                  range.collapse(false); // Position at end
                  selection.addRange(range);
                }
              }
            }}
          />
        );
      } else {
        return (
          <div
            className="h-full outline-none cursor-text text-element"
            style={{ 
              minHeight: 'inherit',
              padding: '4px',
              width: getElementWidth(),
              height: '100%',
              boxSizing: 'border-box'
            }}
            dangerouslySetInnerHTML={{ __html: htmlContent }}
          />
        );
      }
    }
    
    if (element.type === 'heading') {
      const isTextEditable = isSelected && (selectedTool === 'text' || isEditing);
      const headingLevel = element.headingLevel || 1;

      const HeadingTag = `h${headingLevel}` as keyof JSX.IntrinsicElements;
      
      const processedContent = element.content || 'Edit this heading';

      if (isTextEditable) {
        return (
          <div
            ref={textEditRef}
            contentEditable={true}
            suppressContentEditableWarning
            onBlur={handleContentEdit}
            onKeyDown={handleKeyDown}
            className="h-full outline-none cursor-text text-editing"
            style={{ 
              minHeight: 'inherit',
              padding: '4px',
              width: getElementWidth(),
              height: '100%',
              boxSizing: 'border-box'
            }}
            dangerouslySetInnerHTML={{ __html: processedContent }}
            autoFocus
            onFocus={(e) => {
              // Position cursor at click location
              const clickEvent = e.target as HTMLElement;
              if (clickEvent && window.getSelection) {
                const selection = window.getSelection();
                if (selection) {
                  selection.removeAllRanges();
                  const range = document.createRange();
                  range.selectNodeContents(clickEvent);
                  range.collapse(false); // Position at end
                  selection.addRange(range);
                }
              }
            }}
          />
        );
      } else {
        return (
          <HeadingTag
            className="h-full outline-none cursor-text text-element"
            style={{ 
              minHeight: 'inherit',
              padding: '4px',
              width: getElementWidth(),
              height: '100%',
              boxSizing: 'border-box',
              margin: 0
            }}
            dangerouslySetInnerHTML={{ __html: processedContent }}
          />
        );
      }
    }
    
    if (element.type === 'list') {
      const isTextEditable = isSelected && (selectedTool === 'text' || isEditing);
      const listType = element.listType || 'unordered';
      const ListTag = listType === 'ordered' ? 'ol' : 'ul';
      const listItems = element.listItems || ['List item 1', 'List item 2', 'List item 3'];
      
      const listHTML = listItems.map(item => `<li>${item}</li>`).join('');

      if (isTextEditable) {
        return (
          <div
            ref={textEditRef}
            contentEditable={true}
            suppressContentEditableWarning
            onBlur={handleListContentEdit}
            onKeyDown={handleKeyDown}
            className="h-full outline-none cursor-text text-editing"
            style={{ 
              minHeight: 'inherit',
              padding: '4px',
              width: getElementWidth(),
              height: '100%',
              boxSizing: 'border-box'
            }}
            dangerouslySetInnerHTML={{ __html: `<${ListTag}>${listHTML}</${ListTag}>` }}
            autoFocus
            onFocus={(e) => {
              // Position cursor at click location
              const clickEvent = e.target as HTMLElement;
              if (clickEvent && window.getSelection) {
                const selection = window.getSelection();
                if (selection) {
                  selection.removeAllRanges();
                  const range = document.createRange();
                  range.selectNodeContents(clickEvent);
                  range.collapse(false); // Position at end
                  selection.addRange(range);
                }
              }
            }}
          />
        );
      } else {
        return (
          <ListTag
            className="h-full outline-none cursor-text text-element"
            style={{ 
              minHeight: 'inherit',
              padding: '4px',
              width: getElementWidth(),
              height: '100%',
              boxSizing: 'border-box',
              margin: 0
            }}
            dangerouslySetInnerHTML={{ __html: listHTML }}
          />
        );
      }
    }

    if (element.type === 'button') {
      // Check if button is in text editing mode
      if (isSelected && isEditing) {
        const buttonText = element.buttonText || 'Button';
        return (
          <button
            ref={buttonEditRef}
            className="w-full h-full outline-none cursor-text"
            style={cssVariables}
          >
            <span
              contentEditable={true}
              suppressContentEditableWarning
              onBlur={(e) => handleTextPropertyEdit('buttonText')(e as any)}
              onKeyDown={handleKeyDown as any}
              className="outline-none"
              autoFocus
            >
              {buttonText}
            </span>
          </button>
        );
      }
      
      return (
        <div className="w-full h-full">
          <ButtonElement
            element={element}
            isSelected={isSelected}
            onSelect={() => dispatch(selectElement(element.id))}
            onUpdate={(updates) => dispatch(updateElement({ id: element.id, updates }))}
          />
        </div>
      );
    }

    if (element.type === 'image') {
      const imageSource = element.imageBase64 || element.imageUrl;
      
      if (imageSource) {
        return (
          <img
            src={imageSource}
            alt={element.imageAlt || 'Image'}
            title={element.imageTitle}
            className="h-full"
            style={{
              objectFit: element.objectFit || 'contain',
              objectPosition: element.objectPosition || 'center',
              width: 'auto',
              maxWidth: '100%'
            }}
            onDoubleClick={(e) => {
              e.stopPropagation();
              // Focus on image source input in properties panel
            }}
          />
        );
      } else {
        return (
          <div 
            className="h-full flex items-center justify-center text-gray-500 bg-gray-100 rounded border-2 border-dashed overflow-hidden cursor-pointer hover:bg-gray-200 transition-colors"
            style={{ 
              width: 'auto',
              maxWidth: '100%',
              minWidth: '120px'
            }}
            onDoubleClick={(e) => {
              e.stopPropagation();
              // Focus on the image upload section in properties panel
              const imageUploadSection = document.querySelector('[data-testid="property-imageSource"]');
              if (imageUploadSection) {
                imageUploadSection.scrollIntoView({ behavior: 'smooth', block: 'center' });
                // Try to focus the file input or URL input
                const fileButton = document.querySelector('[data-testid="button-select-file"]') as HTMLElement;
                if (fileButton) {
                  fileButton.focus();
                }
              }
            }}
          >
            <div className="text-center p-2 max-w-full max-h-full flex flex-col items-center justify-center">
              <div className="mb-2" style={{ fontSize: 'min(3rem, max(24px, 40%))' }}>🖼️</div>
              <span className="text-sm font-medium" style={{ fontSize: 'max(12px, min(0.875rem, 12%))' }}>Image Placeholder</span>
              <div className="text-xs mt-1 opacity-75" style={{ fontSize: 'max(10px, min(0.75rem, 10%))' }}>
                Double-click to add image
              </div>
            </div>
          </div>
        );
      }
    }

    // CRITICAL: This is handled in the main render return - don't return children here
    
    // Handle generic HTML element type
    if (element.type === 'element') {
      const isTextEditable = isSelected && (selectedTool === 'text' || isEditing);
      const htmlTag = element.htmlTag || 'div';
      const content = element.content || '';
      
      // Define void HTML elements that cannot have children
      const voidElements = new Set([
        'area', 'base', 'br', 'col', 'embed', 'hr', 'img', 'input', 
        'link', 'meta', 'param', 'source', 'track', 'wbr'
      ]);
      
      const isVoidElement = voidElements.has(htmlTag);
      
      // Void elements cannot be edited and cannot have content
      if (isVoidElement) {
        return React.createElement(htmlTag, {
          className: 'outline-none',
          style: { 
            minHeight: 'inherit',
            width: getElementWidth(),
            height: isVoidElement ? 'auto' : '100%',
            boxSizing: 'border-box',
            display: 'block'
          }
        });
      }
      
      // Use React.createElement to render the original HTML tag for non-void elements
      if (isTextEditable && content) {
        return (
          <div
            ref={textEditRef}
            contentEditable={true}
            suppressContentEditableWarning
            onBlur={handleContentEdit}
            onKeyDown={handleKeyDown}
            className="h-full outline-none cursor-text text-editing"
            style={{ 
              minHeight: 'inherit',
              padding: '4px',
              width: getElementWidth(),
              height: '100%',
              boxSizing: 'border-box'
            }}
            dangerouslySetInnerHTML={{ __html: content }}
            autoFocus
          />
        );
      } else {
        // Render the original HTML element with its content
        const elementProps: any = {
          className: `h-full outline-none ${content ? 'cursor-pointer' : ''}`,
          style: { 
            minHeight: 'inherit',
            width: getElementWidth(),
            height: '100%',
            boxSizing: 'border-box',
            padding: content ? '4px' : '8px',
            display: element.isContainer ? 'flex' : 'block',
            flexDirection: element.flexDirection || 'column',
            justifyContent: element.justifyContent || 'flex-start',
            alignItems: element.alignItems || 'stretch'
          },
          // Removed double click handler - single click editing is handled in main click handler
        };
        
        // Only add innerHTML for non-void elements with content
        if (content && !isVoidElement) {
          elementProps.dangerouslySetInnerHTML = { __html: content };
        }
        
        return React.createElement(
          htmlTag,
          elementProps,
          // Only add text content for elements without dangerouslySetInnerHTML
          !content && !isVoidElement ? `<${htmlTag}>` : undefined
        );
      }
    }

    // Handle all other element types with generic rendering
    if (!['text', 'heading', 'list', 'button', 'image', 'container', 'rectangle', 'element'].includes(element.type)) {
      // Special handling for form elements that need different structure
      if (element.type === 'checkbox' || element.type === 'radio') {
        const inputType = element.type;
        const labelText = element.content || 'Option';
        const isTextEditable = isSelected && isEditing;
        
        if (isTextEditable) {
          return (
            <label className="w-full h-full outline-none flex items-center gap-2" style={cssVariables}>
              <input 
                type={inputType} 
                className="flex-shrink-0"
                name={element.type === 'radio' ? `radio-group-${element.id}` : undefined}
              />
              <span
                contentEditable={true}
                suppressContentEditableWarning
                onBlur={(e) => handleTextPropertyEdit('content')(e as any)}
                onKeyDown={handleKeyDown as any}
                className="text-sm outline-none cursor-text flex-1"
                autoFocus
              >
                {labelText}
              </span>
            </label>
          );
        }
        
        return (
          <label className="w-full h-full outline-none flex items-center gap-2 cursor-pointer" style={cssVariables}>
            <input 
              type={inputType} 
              className="flex-shrink-0"
              name={element.type === 'radio' ? `radio-group-${element.id}` : undefined}
            />
            <span 
              className="text-sm"
              onDoubleClick={(e) => {
                e.stopPropagation();
                setIsEditing(true);
              }}
            >
              {labelText}
            </span>
          </label>
        );
      }

      // Special handling for link elements
      if (element.type === 'link') {
        const linkText = element.content || 'Lien';
        const isTextEditable = isSelected && isEditing;
        
        if (isTextEditable) {
          return (
            <span
              contentEditable={true}
              suppressContentEditableWarning
              onBlur={(e) => handleTextPropertyEdit('content')(e as any)}
              onKeyDown={handleKeyDown as any}
              className="h-full outline-none cursor-text"
              style={{...cssVariables, width: getElementWidth()}}
              autoFocus
            >
              {linkText}
            </span>
          );
        }
        
        return (
          <a
            onDoubleClick={(e) => {
              e.stopPropagation();
              setIsEditing(true);
            }}
            className="h-full outline-none cursor-pointer"
            style={{...cssVariables, width: getElementWidth()}}
          >
            {linkText}
          </a>
        );
      }

      // Special handling for code elements
      if (element.type === 'code') {
        const codeContent = element.content || '// Votre code ici';
        const isTextEditable = isSelected && isEditing;
        
        if (isTextEditable) {
          return (
            <pre
              ref={preEditRef}
              contentEditable={true}
              suppressContentEditableWarning
              onBlur={(e) => handleTextPropertyEdit('content')(e as any)}
              onKeyDown={handleKeyDown as any}
              className="h-full outline-none cursor-text"
              style={{...cssVariables, width: getElementWidth()}}
              autoFocus
            >
              {codeContent}
            </pre>
          );
        }
        
        return (
          <pre
            onDoubleClick={(e) => {
              e.stopPropagation();
              setIsEditing(true);
            }}
            className="h-full outline-none cursor-pointer"
            style={{...cssVariables, width: getElementWidth()}}
          >
            {codeContent}
          </pre>
        );
      }
      
      // For other form elements and special types
      const htmlTag = element.htmlTag || 'div';
      const content = element.content || '';
      
      // Check if this element type can have editable text
      const canEditText = ['input', 'textarea'].includes(element.type) && content;
      const isTextEditable = isSelected && isEditing && canEditText;
      
      if (isTextEditable && element.type === 'textarea') {
        return (
          <textarea
            ref={textareaEditRef}
            value={content}
            onChange={(e) => {
              dispatch(updateElement({
                id: element.id,
                updates: { content: e.target.value }
              }));
            }}
            onBlur={() => setIsEditing(false)}
            onKeyDown={(e) => {
              if (e.key === 'Escape') {
                setIsEditing(false);
              }
            }}
            className="h-full outline-none cursor-text resize-none"
            style={{...cssVariables, width: getElementWidth()}}
            autoFocus
            placeholder="Entrez votre texte..."
          />
        );
      }
      
      const elementProps: any = {
        className: 'h-full outline-none',
        style: { 
          minHeight: 'inherit',
          width: getElementWidth(),
          height: '100%',
          boxSizing: 'border-box',
          padding: content ? '4px' : '8px',
          display: element.isContainer ? 'flex' : 'block',
          flexDirection: element.flexDirection || 'column',
          justifyContent: element.justifyContent || 'flex-start',
          alignItems: element.alignItems || 'stretch',
          ...cssVariables
        }
      };

      // Add special attributes for specific elements
      if (element.type === 'input') {
        elementProps.placeholder = 'Entrez votre texte...';
        elementProps.type = 'text';
      } else if (['video', 'audio'].includes(element.type)) {
        elementProps.controls = true;
      }

      // Add double-click handler for elements with content
      if (content && !element.isContainer && !['video', 'audio', 'input'].includes(element.type)) {
        elementProps.onDoubleClick = (e: React.MouseEvent) => {
          e.stopPropagation();
          setIsEditing(true);
        };
        elementProps.className += ' cursor-pointer';
      }

      // Only set innerHTML OR children, never both
      if (content) {
        elementProps.dangerouslySetInnerHTML = { __html: content };
        return React.createElement(htmlTag, elementProps);
      } else {
        return React.createElement(htmlTag, elementProps);
      }
    }

    return <div className="h-full" style={cssVariables} />;
  };

  // Check if this element can accept drops using centralized logic
  const canAcceptDrop = isValidDropTarget(element);
  
  // Clean professional feedback - only show selection outlines
  const getOutlineStyle = () => {
    if (isSelected) return '2px solid #3b82f6';
    return undefined;
  };

  const getBackgroundColor = (mergedBgColor?: string) => {
    // Clean hover experience - no background overlays
    return mergedBgColor || cssVariables['--element-background-color'];
  };

  const getBoxShadow = () => {
    // Clean selection shadow only
    if (isSelected) return '0 0 0 1px rgba(59, 130, 246, 0.3)';
    return undefined;
  };

  // Generate CSS custom properties from merged styles
  const generateCSSVariables = (styles: Record<string, any>): Record<string, string> => {
    const cssVariables: Record<string, string> = {};
    
    for (const [key, value] of Object.entries(styles)) {
      if (value === undefined || value === null || value === '') continue;
      
      // For text elements in flex containers, only skip width if it's not explicitly set
      // Always generate CSS variables for explicit width values to prevent overflow
      if (key === 'width' && ['text', 'heading', 'list'].includes(element.type) && isInFlexContainer && parentFlexDirection !== 'row' && (value === '100%' || value === 'auto')) {
        continue;
      }
      
      // Convert property to CSS variable name (--element-width, --element-color, etc.)
      const varName = `--element-${key.replace(/([A-Z])/g, '-$1').toLowerCase()}`;
      
      // Handle color mode values - resolve to current mode value
      if (isColorModeValues(value)) {
        const colorModeValue = value as any;
        const resolvedValue = colorModeValue[resolvedMode] || 
                             colorModeValue.light || 
                             colorModeValue.dark || 
                             colorModeValue['high-contrast'];
        if (resolvedValue) {
          cssVariables[varName] = String(resolvedValue);
        }
      }
      // Handle complex objects that need to be converted to CSS strings
      else if (typeof value === 'object' && value !== null) {
        if (Array.isArray(value)) {
          cssVariables[varName] = value.join(' ');
        } else {
          // For objects like border shorthand, convert to string
          const cssString = Object.entries(value)
            .map(([k, v]) => `${v}`)
            .join(' ');
          if (cssString) cssVariables[varName] = cssString;
        }
      } else {
        cssVariables[varName] = String(value);
      }
    }
    
    
    return cssVariables;
  };

  // Get current breakpoint from Redux for breakpoint-aware styling
  const currentBreakpoint = useSelector((state: RootState) => state.canvas.project.currentBreakpoint);
  
  // Compute merged styles including custom classes and breakpoint-aware values
  const mergedStyles = React.useMemo(() => {
    const baseStyles = { ...element.styles };
    
    // Apply custom class styles
    if (element.classes && element.classes.length > 0) {
      element.classes.forEach((className: string) => {
        const customClass = customClasses[className];
        if (customClass && customClass.styles) {
          // Merge custom class styles with base styles
          Object.assign(baseStyles, customClass.styles);
        }
      });
    }
    
    // Apply breakpoint-specific values for responsive properties from responsiveStyles
    if (element.responsiveStyles && element.responsiveStyles[currentBreakpoint as keyof typeof element.responsiveStyles]) {
      const breakpointStyles = element.responsiveStyles[currentBreakpoint as keyof typeof element.responsiveStyles];
      if (breakpointStyles) {
        Object.keys(breakpointStyles).forEach(prop => {
          const value = breakpointStyles[prop as keyof typeof breakpointStyles];
          if (value !== undefined) {
            (baseStyles as any)[prop] = value;
          }
        });
      }
    }
    
    // Resolve color mode values to actual colors based on current mode
    const resolvedStyles = { ...baseStyles };
    Object.keys(resolvedStyles).forEach(key => {
      const value = resolvedStyles[key];
      if (isColorModeValues(value)) {
        const colorModeValue = value as any;
        const resolvedValue = colorModeValue[resolvedMode] || 
                             colorModeValue.light || 
                             colorModeValue.dark || 
                             colorModeValue['high-contrast'];
        // Color mode value resolved successfully
        if (resolvedValue) {
          resolvedStyles[key] = resolvedValue;
        }
      }
    });
    
    return resolvedStyles;
  }, [element.styles, element.classes, customClasses, currentBreakpoint, resolvedMode]);

  // CRITICAL: Fixed DOM order positioning - all elements follow document flow
  // Never use absolute positioning that breaks DOM order
  
  let basePosition: string;
  let baseLeft: number | undefined;
  let baseTop: number | undefined;
  
  // ALL elements use relative positioning to maintain DOM order
  // Absolute positioning breaks DOM stacking order
  basePosition = 'relative';
  baseLeft = undefined;
  baseTop = undefined;
  
  // For explicitly positioned elements, use transform instead of absolute positioning
  // This maintains DOM order while allowing visual positioning
  let transformStyle: string | undefined;
  if (element.isExplicitlyPositioned && element.x !== undefined && element.y !== undefined) {
    // Use transform to position without breaking DOM order
    transformStyle = `translate(${element.x}px, ${element.y}px)`;
  }

  // Check if element is inside a flex container to determine width behavior
  const parentElement = element.parent && element.parent !== 'root' ? currentElements[element.parent] : null;
  const isInFlexContainer = parentElement?.styles?.display === 'flex' || parentElement?.isContainer;
  const parentFlexDirection = parentElement?.styles?.flexDirection;
  
  // Generate CSS variables for dynamic styling
  const cssVariables = generateCSSVariables(mergedStyles);
  
  // Determine width based on element type and flex context
  const getElementWidth = () => {
    if (['text', 'heading', 'list'].includes(element.type)) {
      // For text-based elements, use auto width in flex containers to respect justification
      return isInFlexContainer ? 'auto' : '100%';
    }
    if (element.type === 'image') {
      // Images already handled with auto width in their specific rendering
      return cssVariables['--element-width'] || element.width;
    }
    // For other elements, use specified width or 100% if width is 0
    return cssVariables['--element-width'] || (element.width === 0 ? '100%' : element.width);
  };
  
  // Check if this is an imported element that needs CSS-based layout
  const isImportedElement = element.classes?.includes('_imported-element');
  
  // Only use inline styles for essential behavior and positioning
  const minimalInlineStyles: React.CSSProperties = {
    // For imported elements, let CSS handle positioning; for canvas elements use explicit positioning
    ...(isImportedElement ? {
      // Let CSS handle positioning for imported elements to preserve original layout
      position: (mergedStyles.position as any) || 'relative',
      // Don't override width/height for imported elements - let CSS control them
      width: mergedStyles.width || 'auto',
      height: mergedStyles.height || 'auto',
    } : {
      // Canvas element positioning - always relative to maintain DOM order
      position: basePosition as any,
      // Use transform for positioning instead of absolute left/top
      transform: transformStyle,
      // Essential width behavior - FORCE auto width for text elements in row containers
      ...((['text', 'heading', 'list'].includes(element.type) && isInFlexContainer && parentFlexDirection === 'row') 
          ? { width: 'auto' } // FORCE auto width for text elements in row flex containers
          : (['text', 'heading', 'list'].includes(element.type) && isInFlexContainer) 
            ? {} // Let CSS handle width for text elements in other flex containers
            : { width: getElementWidth() } // Explicit width for other elements
      ),
      // Essential height behavior for text elements
      height: (['text', 'heading', 'list'].includes(element.type)) ? 'auto' : 
             (cssVariables['--element-min-height'] ? undefined : element.height),
    }),
    
    // Common styles for all elements
    // Selection and interaction feedback
    outline: getOutlineStyle(),
    boxShadow: getBoxShadow(),
    zIndex: isThisElementHovered ? 1000 : (isSelected ? 100 : undefined),
    minHeight: (['text', 'heading', 'list'].includes(element.type)) ? '1.2em' : undefined,
    
    // Apply merged styles from custom classes and inline styles (including imported CSS)
    ...mergedStyles,
    
    // CSS Variables for dynamic styling (only for non-imported elements)
    ...(isImportedElement ? {} : cssVariables),
  };


  // Clean professional hover system - no debug logging needed

  // Determine professional selection state
  const getSelectionState = () => {
    if (isDraggingForReorder && draggedElementId === element.id) return 'dragging';
    if (isEditing) return 'editing';
    if (isSelected) return 'selected';
    if (isThisElementHovered) return 'hover';
    return 'idle';
  };

  const selectionState = getSelectionState();

  return (
    <ElementContextMenu elementId={element.id}>
      <div
        ref={elementRef}
        draggable={true} // FORCE HTML5 drag for testing
        title={`DRAG TEST: Always draggable | Tool: ${selectedTool} | Editing: ${isEditing}`}
        className={`
          selectable-block
          canvas-element
          ${element.classes?.join(' ') || ''}
          ${getSiblingSpacingClass()}
          ${isDragActive ? 'drag-transition-padding' : ''}
          ${isExpandedContainer ? 'drag-expand-padding' : ''}
          ${getDropClasses ? getDropClasses(element.id) : ''}
        `}
        data-state={selectionState}
        data-locked="false"
        data-invalid="false"
        aria-selected={isSelected}
        tabIndex={0}
        onClick={handleClick}
        // Enhanced HTML5 Drag and Drop event handlers
        onDragStart={handleDragStart}
        onDragEnd={handleDragEnd}
        onDragOver={handleDragOver}
        onDragEnter={handleDragEnter}
        onDragLeave={handleDragLeave}
        onDrop={handleDrop}
        style={{
          ...minimalInlineStyles,
          userSelect: selectedTool !== 'text' ? 'none' : 'auto',
          WebkitUserSelect: selectedTool !== 'text' ? 'none' : 'auto',
          cursor: (!isEditing && !isComponentChild) ? 'grab' : 'default'
        }}
        data-element-id={element.id}
        data-container={element.isContainer ? 'true' : 'false'}
        data-accepts={element.isContainer ? 'text,image,button,rectangle,heading,container' : ''}
        data-element-type={element.type}
        data-testid={`canvas-element-${element.id}`}
        data-drop-target={
          isThisElementHovered && thisElementHoveredZone ? thisElementHoveredZone : undefined
        }
      >
      {/* Professional Selection/Drag Handle - Always visible when selected */}
      {isSelected && (
        <div 
          className="selection-handle" 
          data-testid="selection-handle"
          onClick={(e) => {
            e.stopPropagation();
            dispatch(setSelectedTool('hand'));
          }}
          onMouseDown={(e) => {
            e.stopPropagation();
            // console.log('DRAG HANDLE DEBUG - Mouse down on selection handle for:', element.id);
            
            // Auto-switch to hand tool and initiate drag
            dispatch(setSelectedTool('hand'));
            
            // Trigger drag from handle
            const dragEvent = new CustomEvent('dragHandleMouseDown', {
              detail: { elementId: element.id, originalEvent: e }
            });
            window.dispatchEvent(dragEvent);
          }}
        >
          <svg width="12" height="12" viewBox="0 0 12 12" fill="currentColor">
            <path d="M2 2h2v2H2V2zm3 0h2v2H5V2zm3 0h2v2H8V2zM2 5h2v2H2V5zm3 0h2v2H5V5zm3 0h2v2H8V5zM2 8h2v2H2V8zm3 0h2v2H5V8zm3 0h2v2H8V8z"/>
          </svg>
        </div>
      )}

      {renderContent()}
      
      {/* CRITICAL: Render container children inside the container */}
      {((element.type === 'container' || element.type === 'rectangle' || element.isContainer || isComponentRoot) && element.children) && (
        element.children.map(childId => {
          const child = currentElements[childId];
          if (!child) {
            // console.log('Child not found in currentElements:', childId, 'available:', Object.keys(currentElements).length);
            return null;
          }
          return (
            <CanvasElement 
              key={child.id} 
              element={child}
              isSelected={child.id === selectedElementId}
              isHovered={child.id === actualHoveredElementId}
              hoveredZone={child.id === actualHoveredElementId ? actualHoveredZone : null}
              hoveredElementId={actualHoveredElementId}
              expandedContainerId={expandedContainerId}
              currentElements={currentElements}
            />
          );
        })
      )}
      
      {/* Professional Resize Handles for Editing Mode */}
      {selectionState === 'editing' && (
        <>
          <div className="resizer tl" data-testid="resize-handle-tl" />
          <div className="resizer tr" data-testid="resize-handle-tr" />
          <div className="resizer bl" data-testid="resize-handle-bl" />
          <div className="resizer br" data-testid="resize-handle-br" />
        </>
      )}
    </div>
    </ElementContextMenu>
  );
};

// Export with memo to prevent unnecessary re-renders
export default memo(CanvasElement);<|MERGE_RESOLUTION|>--- conflicted
+++ resolved
@@ -244,25 +244,12 @@
 
   const handleDrop = useCallback((e: React.DragEvent<HTMLDivElement>) => {
     e.preventDefault();
-<<<<<<< HEAD
     e.stopPropagation();
     
     // Let the Canvas-level drop handlers process this drop
     // Don't handle drops at element level to avoid conflicts
     // The useDragAndDrop hook in Canvas will handle the drop processing
   }, []);
-=======
-    if (onElementDrop) {
-      onElementDrop(e, element.id);
-    }
-  }, [onElementDrop, element.id]);
-
-  const handleDragEnd = useCallback((e: React.DragEvent<HTMLDivElement>) => {
-    if (onElementDragEnd) {
-      onElementDragEnd(e);
-    }
-  }, [onElementDragEnd]);
->>>>>>> d277a38b
 
   const handleKeyDown = useCallback((e: React.KeyboardEvent<HTMLDivElement>) => {
     if (e.key === 'Enter') {
