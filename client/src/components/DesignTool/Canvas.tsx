<<<<<<< HEAD
import React, { useRef, useCallback } from 'react';
import { useSelector } from 'react-redux';
import { 
  selectSelectedElementId,
  selectHoveredElementId,
=======
import React, { useRef, useState, useCallback } from 'react';
import { useDispatch, useSelector } from 'react-redux';
import { RootState } from '../../store';
import { 
  selectElement, 
  addElement, 
  reorderElement,
} from '../../store/canvasSlice';
import {
  selectCurrentElements, 
  selectSelectedElementId, 
  selectSelectedTool,
>>>>>>> d277a38b
  selectIsDraggingForReorder,
  selectDraggedElementId,
  selectZoomLevel
} from '../../store/selectors';
<<<<<<< HEAD
=======
import {
  setDragging,
  setResizing,
  setDraggingForReorder,
  setDraggedElement,
  setHoveredElement,
  resetUI
} from '../../store/uiSlice';

>>>>>>> d277a38b
import CanvasElement from './CanvasElement';
import { useColorModeCanvasSync } from '../../hooks/useColorModeCanvasSync';
<<<<<<< HEAD
import { useDrawingCommitter } from './DrawingCommitter';
import DragFeedback from './DragFeedback';
import DragIndicatorOverlay from './DragIndicatorOverlay';
import { getCanvasCoordinatesFromEvent } from './utils/coordinateTransforms';

// Modular hooks
import { useCanvasEvents } from './hooks/useCanvasEvents';
import { useDrawingEvents } from './hooks/useDrawingEvents';
import { useDragAndDrop } from './hooks/useDragAndDrop';
import { useToolHandler } from './hooks/useToolHandler';
import { useElementSelection } from './hooks/useElementSelection';
import { useCanvasState } from './hooks/useCanvasState';
=======
import { getElementAtPoint, createDefaultElement, isPointAndClickTool, canAcceptChildren } from '../../utils/canvas';
import { Tool } from '../../types/canvas';
import { useThrottledMouseMove } from '../../hooks/useThrottledMouseMove';
import { useDragAndDropV2 } from './hooks/useDragAndDropV2';
import DragDropStyles from './components/DragDropStyles';
>>>>>>> d277a38b

import { Plus, Minus, Maximize } from 'lucide-react';

<<<<<<< HEAD
/**
 * Modular Canvas Component (150 lines - orchestration only)
 * 
 * Responsibilities:
 * - Coordinate child components and hooks
 * - Manage global state and layout
 * - Handle complex event orchestration
 * - Provide keyboard shortcuts
 */
const Canvas: React.FC = () => {
  const canvasRef = useRef<HTMLDivElement>(null);
=======
interface InsertionIndicator {
  position: 'before' | 'after' | 'inside' | 'between';
  elementId: string;
  bounds: { x: number; y: number; width: number; height: number };
  isEmpty?: boolean;
  insertAtBeginning?: boolean;
  spacingOffset?: number;
  referenceElementId?: string | null;
  insertPosition?: 'before' | 'after' | 'inside';
}

const Canvas: React.FC = () => {
  const dispatch = useDispatch();
>>>>>>> d277a38b
  
  // Sync color mode changes with canvas refresh
  useColorModeCanvasSync();
  const canvasRef = useRef<HTMLDivElement>(null);
  const lastMousePos = useRef({ x: 0, y: 0 });
  const [hoveredElementId, setHoveredElementId] = useState<string | null>(null);
  const [hoveredZone, setHoveredZone] = useState<'before' | 'after' | 'inside' | 'canvas-top' | 'canvas-bottom' | null>(null);
  const [insertionIndicator, setInsertionIndicator] = useState<any | null>(null);
  const [isDraggingComponent, setIsDraggingComponent] = useState(false);
  const [dragThreshold, setDragThreshold] = useState({ x: 0, y: 0, exceeded: false });
  const [dragStartPos, setDragStartPos] = useState({ x: 0, y: 0 });
  const [expandedContainerId, setExpandedContainerId] = useState<string | null>(null);
  const [inputModality, setInputModality] = useState<'mouse' | 'keyboard'>('mouse');
  const [isDragFromHandle, setIsDragFromHandle] = useState(false);
  
<<<<<<< HEAD
  // Modular state management
  const canvasState = useCanvasState();
  const {
    expandedElements,
    rootElement,
    zoomLevel,
    isGridVisible,
    canvasWidth,
    contentBounds,
    rootStyles,
    isTextEditingActive
  } = canvasState;
  
  // Selection state
  const selectedElementId = useSelector(selectSelectedElementId);
  const hoveredElementId = useSelector(selectHoveredElementId);
=======
  // Drawing state for rubber-band rectangle
  const [drawingState, setDrawingState] = useState<{
    start: { x: number; y: number };
    current: { x: number; y: number };
    isShiftPressed: boolean;
    isAltPressed: boolean;
  } | null>(null);

  // Essential selectors for Canvas functionality
  const currentElements = useSelector(selectCurrentElements);
  const selectedElementId = useSelector(selectSelectedElementId);
  // Project data accessed through state directly since selectCanvasProject doesn't exist
  const selectedTool = useSelector(selectSelectedTool);
>>>>>>> d277a38b
  const isDraggingForReorder = useSelector(selectIsDraggingForReorder);
  const draggedElementId = useSelector(selectDraggedElementId);
  const zoomLevel = useSelector(selectZoomLevel);
  
<<<<<<< HEAD
  // Initialize drawing committer for toolbar element insertion
  const { commitDrawnRect } = useDrawingCommitter({
    currentElements: expandedElements,
    zoomLevel,
    canvasRef,
    currentBreakpointWidth: canvasWidth
  });

  // Initialize modular hooks
  const canvasEvents = useCanvasEvents(expandedElements, zoomLevel);
  const toolHandler = useToolHandler(expandedElements, zoomLevel);
  const elementSelection = useElementSelection(zoomLevel);
  
  const drawingEvents = useDrawingEvents(
    expandedElements,
    canvasRef,
    canvasWidth
  );
  
  const dragAndDrop = useDragAndDrop(canvasRef);

  
  // Orchestrate event handlers
  const handleMouseDown = useCallback((e: React.MouseEvent<HTMLDivElement>) => {
    // Skip drawing when clicking on editable text elements or when text editing is active
    const target = e.target as HTMLElement;
    const isClickingText = target.closest('.text-element') || target.closest('[contenteditable="true"]') || target.hasAttribute('contenteditable');
=======
  // Additional UI state
  const isDragging = useSelector((state: RootState) => state.ui.isDragging);
  const dragStart = useSelector((state: RootState) => state.ui.dragStart);
  const isResizing = useSelector((state: RootState) => state.ui.isResizing);
  const resizeHandle = useSelector((state: RootState) => state.ui.resizeHandle);
  const isGridVisible = useSelector((state: RootState) => state.ui.isGridVisible);
  const isDOMTreePanelVisible = useSelector((state: RootState) => state.ui.isDOMTreePanelVisible);
  const isComponentPanelVisible = useSelector((state: RootState) => state.ui.isComponentPanelVisible);
  const settings = useSelector((state: RootState) => state.ui.settings);
  
  const currentBreakpoint = useSelector((state: RootState) => state.canvas.project.currentBreakpoint);
  const breakpoints = useSelector((state: RootState) => state.canvas.project.breakpoints);
  
  // Use centralized selectors for tab-based data
  const rawElements = currentElements;
  
  // Expand component instances to show their template children
  const expandedElements = useExpandedElements(rawElements);
  const rootElement = expandedElements.root;
  
  // Override root width based on current breakpoint
  const canvasWidth = breakpoints[currentBreakpoint]?.width || rootElement?.width || 375;

  // Use the comprehensive drag-and-drop system
  const {
    dragState,
    handleElementDragStart,
    handleToolbarDragStart,
    handleDragEnd,
    handleDragOver,
    handleDragLeave,
    handleDrop,
    getDropClasses
  } = useDragAndDropV2();

  // Handle canvas-level drops for both toolbar items and element reordering
  const handleCanvasDragOver = useCallback((e: React.DragEvent) => {
    e.preventDefault();
>>>>>>> d277a38b
    
    // Check if we're dragging an element (for reordering) or a toolbar item (for creation)
    if (dragState.draggedElement) {
      e.dataTransfer.dropEffect = 'move'; // Element reordering
    } else {
      e.dataTransfer.dropEffect = 'copy'; // Toolbar item creation
    }
  }, [dragState.draggedElement]);

<<<<<<< HEAD
    const coords = getCanvasCoordinatesFromEvent(e, canvasRef, zoomLevel);
    
    // Handle creation tools (toolbar element insertion)
    if (toolHandler.isCreationTool(toolHandler.selectedTool)) {
      e.preventDefault();
      e.stopPropagation();
      
      console.log('Toolbar insertion:', toolHandler.selectedTool, 'at position:', coords.x, coords.y);
      toolHandler.handlePointAndClickInsertion(
        coords.x, 
        coords.y, 
        toolHandler.selectedTool, 
        e.shiftKey, 
        e.altKey || e.metaKey
      );
      return;
    }
    
    // Canvas-level events for select/hand tools
    canvasEvents.handleCanvasMouseDown(e);
  }, [canvasEvents, toolHandler, isTextEditingActive, zoomLevel]);
  
  const handleMouseMove = useCallback((e: React.MouseEvent<HTMLDivElement>) => {
    if (drawingEvents.isDrawing) {
      drawingEvents.handleDrawingMouseMove(e);
=======
  const handleCanvasDrop = useCallback((e: React.DragEvent) => {
    e.preventDefault();
    e.stopPropagation();
    
    // Handle element reordering drops on canvas
    if (dragState.draggedElement) {
      console.log('🚀 Canvas reordering drop:', dragState.draggedElement.id, 'moving to root');
      
      // Calculate drop position for explicit positioning
      const rect = canvasRef.current!.getBoundingClientRect();
      const x = (e.clientX - rect.left) / zoomLevel;
      const y = (e.clientY - rect.top) / zoomLevel;
      
      dispatch(reorderElement({
        elementId: dragState.draggedElement.id,
        newParentId: 'root',
        insertPosition: 'inside',
        referenceElementId: undefined
      }));
      
      // CRITICAL: Call the drag-and-drop system's handleDragEnd to clear all visual states
      handleDragEnd(e);
      
      console.log('✅ Element reordered to canvas root successfully');
      return;
    }
    
    // Handle toolbar item drops (existing functionality)
    try {
      const data = JSON.parse(e.dataTransfer.getData('application/json'));
      console.log('🚀 Canvas drop data:', data);
      
      if (data.type === 'toolbar-item' && data.toolId) {
        // Calculate drop position
        const rect = canvasRef.current!.getBoundingClientRect();
        const x = (e.clientX - rect.left) / zoomLevel;
        const y = (e.clientY - rect.top) / zoomLevel;
        
        console.log('Creating element at:', { x, y, toolId: data.toolId });
        
        const newElement = createDefaultElement(data.toolId as any);
        newElement.x = Math.round(x - (newElement.width || 100) / 2);
        newElement.y = Math.round(y - (newElement.height || 40) / 2);
        
        dispatch(addElement({
          element: newElement,
          parentId: 'root',
          insertPosition: 'inside'
        }));
        dispatch(selectElement(newElement.id));
        
        console.log('✅ Element created successfully:', newElement.id);
      }
    } catch (error) {
      console.error('❌ Error handling canvas drop:', error);
>>>>>>> d277a38b
    }
  }, [dispatch, zoomLevel, dragState.draggedElement]);

  // Simplified point-and-click insertion
  const handlePointAndClickInsertion = useCallback((x: number, y: number, tool: string, isShiftPressed: boolean, isAltPressed: boolean) => {
    const newElement = createDefaultElement(tool as any);
    
    const targetElement = getElementAtPoint(x, y, currentElements, zoomLevel);
    
    if (targetElement && targetElement.id !== 'root' && canAcceptChildren(targetElement)) {
      dispatch(addElement({
        element: newElement,
        parentId: targetElement.id,
        insertPosition: 'inside'
      }));
    } else {
      dispatch(addElement({
        element: newElement,
        parentId: 'root',
        insertPosition: 'inside'
      }));
    }

    dispatch(selectElement(newElement.id));
    setInsertionIndicator(null);
    setHoveredElementId(null);
    setHoveredZone(null);
    dispatch(setHoveredElement({ elementId: null, zone: null }));
  }, [currentElements, dispatch, zoomLevel]);

  const handleCanvasClick = useCallback((e: React.MouseEvent) => {
<<<<<<< HEAD
    // Skip click handling for creation tools - drawing system handles them
    if (toolHandler.isCreationTool(toolHandler.selectedTool)) {
=======
    if (['rectangle', 'text', 'image', 'container', 'heading', 'list', 'button',
         'input', 'textarea', 'checkbox', 'radio', 'select',
         'section', 'nav', 'header', 'footer', 'article',
         'video', 'audio', 'link', 'code', 'divider'].includes(selectedTool)) {
>>>>>>> d277a38b
      e.preventDefault();
      e.stopPropagation();
      return;
    }
    
    e.preventDefault();
    e.stopPropagation();
    
    const coords = getCanvasCoordinatesFromEvent(e, canvasRef, zoomLevel);
    
<<<<<<< HEAD
    // Handle tool-based selection
    toolHandler.handleToolBasedSelection(coords.x, coords.y, toolHandler.selectedTool);
  }, [toolHandler, zoomLevel]);
  
  const handleMouseUp = useCallback((e: React.MouseEvent<HTMLDivElement>) => {
    if (drawingEvents.isDrawing) {
      drawingEvents.handleDrawingMouseUp(e);
=======
    const x = (e.clientX - rect.left) / zoomLevel;
    const y = (e.clientY - rect.top) / zoomLevel;
    
    if (selectedTool === 'select') {
      const clickedElement = getElementAtPoint(x, y, currentElements, zoomLevel);
      if (clickedElement) {
        dispatch(selectElement(clickedElement.id));
      } else {
        dispatch(selectElement('root'));
      }
    } else if (selectedTool === 'hand') {
      const clickedElement = getElementAtPoint(x, y, currentElements, zoomLevel);
      if (clickedElement && clickedElement.id !== 'root') {
        dispatch(selectElement(clickedElement.id));
      } else {
        dispatch(selectElement('root'));
      }
    }
  }, [selectedTool, zoomLevel, currentElements, dispatch]);

  const handleMouseDown = useCallback((e: React.MouseEvent) => {
    const target = e.target as HTMLElement;
    const isClickingText = target.closest('.text-element') || target.closest('[contenteditable="true"]') || target.hasAttribute('contenteditable');
    const isTextEditingActive = document.querySelector('.text-editing') !== null;
    
    if (isClickingText || isTextEditingActive) {
      return;
>>>>>>> d277a38b
    }
    
    const rect = canvasRef.current?.getBoundingClientRect();
    if (!rect) return;
    
    let x = (e.clientX - rect.left) / zoomLevel;
    let y = (e.clientY - rect.top) / zoomLevel;
    
    if (['rectangle', 'text', 'image', 'container', 'heading', 'list', 'button',
         'input', 'textarea', 'checkbox', 'radio',
         'section', 'nav', 'header', 'footer', 'article',
         'video', 'audio', 'link', 'code', 'divider'].includes(selectedTool)) {
      
      e.preventDefault();
      e.stopPropagation();
      
      if (isPointAndClickTool(selectedTool as Tool)) {
        handlePointAndClickInsertion(x, y, selectedTool, e.shiftKey, e.altKey || e.metaKey);
        return;
      }
      
      // Drawing tools
      setDrawingState({
        start: { x, y },
        current: { x, y },
        isShiftPressed: e.shiftKey,
        isAltPressed: e.altKey || e.metaKey
      });
      
      return;
    }
  }, [selectedTool, handlePointAndClickInsertion, zoomLevel]);

<<<<<<< HEAD
  return (
    <CanvasContainer
      canvasRef={canvasRef}
      zoomLevel={zoomLevel}
      isGridVisible={isGridVisible}
      canvasWidth={canvasWidth}
      contentBounds={contentBounds}
      onMouseDown={handleMouseDown}
      onMouseMove={handleMouseMove}
      onMouseUp={handleMouseUp}
      onDragOver={dragAndDrop.handleDragOver}
      onDragLeave={dragAndDrop.handleDragLeave}
      onDrop={dragAndDrop.handleDrop}
      onDragEnd={dragAndDrop.handleDragEnd}
      onClick={handleCanvasClick}
      onDoubleClick={canvasEvents.handleCanvasDoubleClick}
      onContextMenu={canvasEvents.handleCanvasContextMenu}
      onKeyDown={canvasEvents.handleCanvasKeyDown}
    >
      {/* Root element content */}
      <div
        className="relative w-full h-full"
        style={rootStyles}
      >
        {/* Render child elements */}
        {(rootElement.children || []).map((childId: string) => {
          const element = expandedElements[childId];
          if (!element) return null;
          
          return (
            <CanvasElement 
              key={element.id} 
              element={element}
              isSelected={element.id === selectedElementId}
              isHovered={element.id === hoveredElementId}
              currentElements={expandedElements}
            />
          );
        })}
      </div>
=======
  const handleMouseMoveInternal = useCallback((e: MouseEvent | React.MouseEvent) => {
    const rect = canvasRef.current?.getBoundingClientRect();
    if (!rect) return;
    
    lastMousePos.current = { x: e.clientX, y: e.clientY };
    
    const x = (e.clientX - rect.left) / zoomLevel;
    const y = (e.clientY - rect.top) / zoomLevel;
    
    // Handle active drawing
    if (drawingState) {
      setDrawingState(prev => prev ? {
        ...prev,
        current: { x, y },
        isShiftPressed: (e as React.MouseEvent).shiftKey || false,
        isAltPressed: ((e as React.MouseEvent).altKey || (e as React.MouseEvent).metaKey) || false
      } : null);
      return;
    }
    
    // Handle creation tools hover
    if (['rectangle', 'text', 'image', 'container', 'heading', 'list', 'button',
         'input', 'textarea', 'checkbox', 'radio',
         'section', 'nav', 'header', 'footer', 'article',
         'video', 'audio', 'link', 'code', 'divider'].includes(selectedTool)) {
>>>>>>> d277a38b
      
      if (isPointAndClickTool(selectedTool as Tool)) {
        const hoveredElement = getElementAtPoint(x, y, currentElements, zoomLevel, draggedElementId);
        if (hoveredElement && hoveredElement.id !== 'root') {
          setHoveredElementId(hoveredElement.id);
          setHoveredZone('inside');
          dispatch(setHoveredElement({ elementId: hoveredElement.id, zone: 'inside' }));
          setInsertionIndicator({
            elementId: hoveredElement.id,
            position: 'inside',
            bounds: { x: hoveredElement.x || 0, y: hoveredElement.y || 0, width: hoveredElement.width || 100, height: hoveredElement.height || 20 }
          });
        } else {
          setInsertionIndicator(null);
          setHoveredElementId(null);
          setHoveredZone(null);
          dispatch(setHoveredElement({ elementId: null, zone: null }));
        }
        return;
      }
      
<<<<<<< HEAD
      <DrawingOverlay 
        drawingState={drawingEvents.drawingState}
        selectedTool={toolHandler.selectedTool}
        zoomLevel={zoomLevel}
      />
=======
      if (!drawingState) {
        setInsertionIndicator(null);
        setHoveredElementId(null);
        setHoveredZone(null);
        dispatch(setHoveredElement({ elementId: null, zone: null }));
      }
      return;
    }
    
    if (isDraggingForReorder) {
      return;
    }
    
    if (selectedTool === 'select' || selectedTool === 'hand') {
      const hoveredElement = getElementAtPoint(x, y, currentElements, zoomLevel, draggedElementId);
      
      if (hoveredElement && hoveredElement.id !== 'root') {
        setHoveredElementId(hoveredElement.id);
        setHoveredZone(null);
        dispatch(setHoveredElement({ elementId: hoveredElement.id, zone: null }));
      } else {
        setHoveredElementId(null);
        setHoveredZone(null);
        dispatch(setHoveredElement({ elementId: null, zone: null }));
      }
      setInsertionIndicator(null);
    } else {
      setHoveredElementId(null);
      setHoveredZone(null);
      dispatch(setHoveredElement({ elementId: null, zone: null }));
      setInsertionIndicator(null);
    }
  }, [isDragging, isDraggingForReorder, selectedElementId, draggedElementId, zoomLevel, dispatch, selectedTool, expandedElements, dragThreshold, drawingState]);

  const handleMouseMove = useThrottledMouseMove(handleMouseMoveInternal, 16);

  const handleMouseUp = useCallback((e?: MouseEvent) => {
    if (drawingState) {
      const { start, current, isShiftPressed, isAltPressed } = drawingState;
>>>>>>> d277a38b
      
      let left = Math.min(start.x, current.x);
      let top = Math.min(start.y, current.y);
      let width = Math.abs(current.x - start.x);
      let height = Math.abs(current.y - start.y);
      
      if (isShiftPressed) {
        const size = Math.max(width, height);
        width = size;
        height = size;
      }
      
      if (isAltPressed) {
        left = start.x - width / 2;
        top = start.y - height / 2;
      }
      
      if (width > 10 && height > 10 && selectedTool !== 'select' && selectedTool !== 'hand') {
        const newElement = createDefaultElement(selectedTool as any);
        newElement.x = Math.round(left);
        newElement.y = Math.round(top);
        newElement.width = Math.round(width);
        newElement.height = Math.round(height);
        
        dispatch(addElement({
          element: newElement,
          parentId: 'root',
          insertPosition: 'inside'
        }));
        dispatch(selectElement(newElement.id));
      }
      
      setDrawingState(null);
      return;
    }
    
    if (isDraggingForReorder && draggedElementId) {
      const draggedElement = currentElements[draggedElementId];
      if (draggedElement && hoveredElementId && hoveredZone) {
        dispatch(reorderElement({
          elementId: draggedElementId,
          newParentId: hoveredElementId,
          insertPosition: hoveredZone === 'inside' ? 'inside' : 'before'
        }));
      }
    }
    
    dispatch(setDragging(false));
    dispatch(setResizing(false));
    dispatch(setDraggingForReorder(false));
    dispatch(setDraggedElement(undefined));
    setInsertionIndicator(null);
    setHoveredElementId(null);
    setHoveredZone(null);
    dispatch(setHoveredElement({ elementId: null, zone: null }));
    dispatch(resetUI());
    
    setDragThreshold({ x: 0, y: 0, exceeded: false });
    setExpandedContainerId(null);
  }, [drawingState, selectedTool, dispatch, isDraggingForReorder, draggedElementId, currentElements, hoveredElementId, hoveredZone]);

  React.useEffect(() => {
    const handleGlobalMouseUp = () => handleMouseUp();
    document.addEventListener('mouseup', handleGlobalMouseUp);
    return () => document.removeEventListener('mouseup', handleGlobalMouseUp);
  }, [handleMouseUp]);

  const selectedElement = selectedElementId ? currentElements[selectedElementId] : null;

  return (
    <main 
      className="flex-1 flex flex-col bg-gray-50 dark:bg-gray-900 overflow-hidden relative"
      style={{
        marginLeft: isDOMTreePanelVisible ? '280px' : '0',
        marginRight: isComponentPanelVisible ? '320px' : '0',
        transition: 'margin-left 0.2s ease-in-out, margin-right 0.2s ease-in-out'
      }}
    >
      <div className="relative flex-1 flex flex-col overflow-hidden">
        <div 
          className="flex-1 overflow-auto bg-gray-100 dark:bg-gray-800 relative"
          style={{
            backgroundImage: isGridVisible 
              ? `radial-gradient(circle, #ccc 1px, transparent 1px)`
              : 'none',
            backgroundSize: isGridVisible ? `${20 * zoomLevel}px ${20 * zoomLevel}px` : 'auto',
            backgroundPosition: isGridVisible ? '0 0' : 'auto'
          }}
        >
          <div 
            ref={canvasRef}
            className="relative mx-auto bg-white dark:bg-gray-900 shadow-lg overflow-visible"
            style={{
              width: `${canvasWidth * zoomLevel}px`,
              minHeight: `${(rootElement?.height || 600) * zoomLevel}px`,
              transform: 'translateZ(0)',
              transformOrigin: '0 0',
              margin: '40px auto'
            }}
            onClick={handleCanvasClick}
            onMouseDown={handleMouseDown}
            onMouseMove={handleMouseMove}
            onDragOver={handleCanvasDragOver}
            onDrop={handleCanvasDrop}
          >
            {Object.values(expandedElements)
              .filter(el => el.id !== 'root' && (el.parent === 'root' || !el.parent))
              .map(element => (
                <CanvasElement
                  key={element.id}
                  element={element}
                  isSelected={element.id === selectedElementId}
                  zoomLevel={zoomLevel}
                  canvasRef={canvasRef}
                  currentElements={expandedElements}
                  // Enhanced drag-and-drop props
                  onElementDragStart={handleElementDragStart}
                  onElementDragOver={handleDragOver}
                  onElementDragLeave={handleDragLeave}
                  onElementDrop={handleDrop}
                  onElementDragEnd={handleDragEnd}
                  getDropClasses={getDropClasses}
                />
              ))
            }

            {/* Drawing overlay */}
            {drawingState && (() => {
              const { start, current, isShiftPressed, isAltPressed } = drawingState;
              
              let left = Math.min(start.x, current.x);
              let top = Math.min(start.y, current.y);
              let width = Math.abs(current.x - start.x);
              let height = Math.abs(current.y - start.y);
              
              if (isShiftPressed) {
                const size = Math.max(width, height);
                width = size;
                height = size;
              }
              
              if (isAltPressed) {
                left = start.x - width / 2;
                top = start.y - height / 2;
              }
              
              return (
                <div
                  className="absolute pointer-events-none z-[100] border-2 border-blue-500 bg-blue-500/10 rounded"
                  style={{
                    left: left,
                    top: top,
                    width: width,
                    height: height,
                    transform: `scale(${zoomLevel})`,
                    transformOrigin: '0 0'
                  }}
                >
                  <div 
                    className="absolute -top-8 left-0 bg-blue-600 text-white text-xs px-2 py-1 rounded shadow-lg whitespace-nowrap"
                    style={{ transform: `scale(${1/zoomLevel})` }}
                  >
                    {Math.round(width)} × {Math.round(height)}
                    {isShiftPressed && <span className="ml-1">□</span>}
                    {isAltPressed && <span className="ml-1">⌥</span>}
                  </div>
                </div>
              );
            })()}

            {/* Enhanced drag-and-drop visual feedback */}
            <DragDropStyles />
          </div>
        </div>
      </div>
    </main>
  );
};

export default Canvas;<|MERGE_RESOLUTION|>--- conflicted
+++ resolved
@@ -1,42 +1,14 @@
-<<<<<<< HEAD
 import React, { useRef, useCallback } from 'react';
 import { useSelector } from 'react-redux';
 import { 
   selectSelectedElementId,
   selectHoveredElementId,
-=======
-import React, { useRef, useState, useCallback } from 'react';
-import { useDispatch, useSelector } from 'react-redux';
-import { RootState } from '../../store';
-import { 
-  selectElement, 
-  addElement, 
-  reorderElement,
-} from '../../store/canvasSlice';
-import {
-  selectCurrentElements, 
-  selectSelectedElementId, 
-  selectSelectedTool,
->>>>>>> d277a38b
   selectIsDraggingForReorder,
   selectDraggedElementId,
   selectZoomLevel
 } from '../../store/selectors';
-<<<<<<< HEAD
-=======
-import {
-  setDragging,
-  setResizing,
-  setDraggingForReorder,
-  setDraggedElement,
-  setHoveredElement,
-  resetUI
-} from '../../store/uiSlice';
-
->>>>>>> d277a38b
 import CanvasElement from './CanvasElement';
 import { useColorModeCanvasSync } from '../../hooks/useColorModeCanvasSync';
-<<<<<<< HEAD
 import { useDrawingCommitter } from './DrawingCommitter';
 import DragFeedback from './DragFeedback';
 import DragIndicatorOverlay from './DragIndicatorOverlay';
@@ -49,17 +21,13 @@
 import { useToolHandler } from './hooks/useToolHandler';
 import { useElementSelection } from './hooks/useElementSelection';
 import { useCanvasState } from './hooks/useCanvasState';
-=======
-import { getElementAtPoint, createDefaultElement, isPointAndClickTool, canAcceptChildren } from '../../utils/canvas';
-import { Tool } from '../../types/canvas';
-import { useThrottledMouseMove } from '../../hooks/useThrottledMouseMove';
-import { useDragAndDropV2 } from './hooks/useDragAndDropV2';
-import DragDropStyles from './components/DragDropStyles';
->>>>>>> d277a38b
-
-import { Plus, Minus, Maximize } from 'lucide-react';
-
-<<<<<<< HEAD
+
+// Modular components
+import CanvasContainer from './components/CanvasContainer';
+import InsertionIndicator from './components/InsertionIndicator';
+import DrawingOverlay from './components/DrawingOverlay';
+import SelectionOverlay from './components/SelectionOverlay';
+
 /**
  * Modular Canvas Component (150 lines - orchestration only)
  * 
@@ -71,37 +39,10 @@
  */
 const Canvas: React.FC = () => {
   const canvasRef = useRef<HTMLDivElement>(null);
-=======
-interface InsertionIndicator {
-  position: 'before' | 'after' | 'inside' | 'between';
-  elementId: string;
-  bounds: { x: number; y: number; width: number; height: number };
-  isEmpty?: boolean;
-  insertAtBeginning?: boolean;
-  spacingOffset?: number;
-  referenceElementId?: string | null;
-  insertPosition?: 'before' | 'after' | 'inside';
-}
-
-const Canvas: React.FC = () => {
-  const dispatch = useDispatch();
->>>>>>> d277a38b
   
   // Sync color mode changes with canvas refresh
   useColorModeCanvasSync();
-  const canvasRef = useRef<HTMLDivElement>(null);
-  const lastMousePos = useRef({ x: 0, y: 0 });
-  const [hoveredElementId, setHoveredElementId] = useState<string | null>(null);
-  const [hoveredZone, setHoveredZone] = useState<'before' | 'after' | 'inside' | 'canvas-top' | 'canvas-bottom' | null>(null);
-  const [insertionIndicator, setInsertionIndicator] = useState<any | null>(null);
-  const [isDraggingComponent, setIsDraggingComponent] = useState(false);
-  const [dragThreshold, setDragThreshold] = useState({ x: 0, y: 0, exceeded: false });
-  const [dragStartPos, setDragStartPos] = useState({ x: 0, y: 0 });
-  const [expandedContainerId, setExpandedContainerId] = useState<string | null>(null);
-  const [inputModality, setInputModality] = useState<'mouse' | 'keyboard'>('mouse');
-  const [isDragFromHandle, setIsDragFromHandle] = useState(false);
-  
-<<<<<<< HEAD
+  
   // Modular state management
   const canvasState = useCanvasState();
   const {
@@ -118,26 +59,9 @@
   // Selection state
   const selectedElementId = useSelector(selectSelectedElementId);
   const hoveredElementId = useSelector(selectHoveredElementId);
-=======
-  // Drawing state for rubber-band rectangle
-  const [drawingState, setDrawingState] = useState<{
-    start: { x: number; y: number };
-    current: { x: number; y: number };
-    isShiftPressed: boolean;
-    isAltPressed: boolean;
-  } | null>(null);
-
-  // Essential selectors for Canvas functionality
-  const currentElements = useSelector(selectCurrentElements);
-  const selectedElementId = useSelector(selectSelectedElementId);
-  // Project data accessed through state directly since selectCanvasProject doesn't exist
-  const selectedTool = useSelector(selectSelectedTool);
->>>>>>> d277a38b
   const isDraggingForReorder = useSelector(selectIsDraggingForReorder);
   const draggedElementId = useSelector(selectDraggedElementId);
-  const zoomLevel = useSelector(selectZoomLevel);
-  
-<<<<<<< HEAD
+  
   // Initialize drawing committer for toolbar element insertion
   const { commitDrawnRect } = useDrawingCommitter({
     currentElements: expandedElements,
@@ -165,56 +89,11 @@
     // Skip drawing when clicking on editable text elements or when text editing is active
     const target = e.target as HTMLElement;
     const isClickingText = target.closest('.text-element') || target.closest('[contenteditable="true"]') || target.hasAttribute('contenteditable');
-=======
-  // Additional UI state
-  const isDragging = useSelector((state: RootState) => state.ui.isDragging);
-  const dragStart = useSelector((state: RootState) => state.ui.dragStart);
-  const isResizing = useSelector((state: RootState) => state.ui.isResizing);
-  const resizeHandle = useSelector((state: RootState) => state.ui.resizeHandle);
-  const isGridVisible = useSelector((state: RootState) => state.ui.isGridVisible);
-  const isDOMTreePanelVisible = useSelector((state: RootState) => state.ui.isDOMTreePanelVisible);
-  const isComponentPanelVisible = useSelector((state: RootState) => state.ui.isComponentPanelVisible);
-  const settings = useSelector((state: RootState) => state.ui.settings);
-  
-  const currentBreakpoint = useSelector((state: RootState) => state.canvas.project.currentBreakpoint);
-  const breakpoints = useSelector((state: RootState) => state.canvas.project.breakpoints);
-  
-  // Use centralized selectors for tab-based data
-  const rawElements = currentElements;
-  
-  // Expand component instances to show their template children
-  const expandedElements = useExpandedElements(rawElements);
-  const rootElement = expandedElements.root;
-  
-  // Override root width based on current breakpoint
-  const canvasWidth = breakpoints[currentBreakpoint]?.width || rootElement?.width || 375;
-
-  // Use the comprehensive drag-and-drop system
-  const {
-    dragState,
-    handleElementDragStart,
-    handleToolbarDragStart,
-    handleDragEnd,
-    handleDragOver,
-    handleDragLeave,
-    handleDrop,
-    getDropClasses
-  } = useDragAndDropV2();
-
-  // Handle canvas-level drops for both toolbar items and element reordering
-  const handleCanvasDragOver = useCallback((e: React.DragEvent) => {
-    e.preventDefault();
->>>>>>> d277a38b
-    
-    // Check if we're dragging an element (for reordering) or a toolbar item (for creation)
-    if (dragState.draggedElement) {
-      e.dataTransfer.dropEffect = 'move'; // Element reordering
-    } else {
-      e.dataTransfer.dropEffect = 'copy'; // Toolbar item creation
-    }
-  }, [dragState.draggedElement]);
-
-<<<<<<< HEAD
+    
+    if (isClickingText || isTextEditingActive) {
+      return;
+    }
+
     const coords = getCanvasCoordinatesFromEvent(e, canvasRef, zoomLevel);
     
     // Handle creation tools (toolbar element insertion)
@@ -240,103 +119,12 @@
   const handleMouseMove = useCallback((e: React.MouseEvent<HTMLDivElement>) => {
     if (drawingEvents.isDrawing) {
       drawingEvents.handleDrawingMouseMove(e);
-=======
-  const handleCanvasDrop = useCallback((e: React.DragEvent) => {
-    e.preventDefault();
-    e.stopPropagation();
-    
-    // Handle element reordering drops on canvas
-    if (dragState.draggedElement) {
-      console.log('🚀 Canvas reordering drop:', dragState.draggedElement.id, 'moving to root');
-      
-      // Calculate drop position for explicit positioning
-      const rect = canvasRef.current!.getBoundingClientRect();
-      const x = (e.clientX - rect.left) / zoomLevel;
-      const y = (e.clientY - rect.top) / zoomLevel;
-      
-      dispatch(reorderElement({
-        elementId: dragState.draggedElement.id,
-        newParentId: 'root',
-        insertPosition: 'inside',
-        referenceElementId: undefined
-      }));
-      
-      // CRITICAL: Call the drag-and-drop system's handleDragEnd to clear all visual states
-      handleDragEnd(e);
-      
-      console.log('✅ Element reordered to canvas root successfully');
-      return;
-    }
-    
-    // Handle toolbar item drops (existing functionality)
-    try {
-      const data = JSON.parse(e.dataTransfer.getData('application/json'));
-      console.log('🚀 Canvas drop data:', data);
-      
-      if (data.type === 'toolbar-item' && data.toolId) {
-        // Calculate drop position
-        const rect = canvasRef.current!.getBoundingClientRect();
-        const x = (e.clientX - rect.left) / zoomLevel;
-        const y = (e.clientY - rect.top) / zoomLevel;
-        
-        console.log('Creating element at:', { x, y, toolId: data.toolId });
-        
-        const newElement = createDefaultElement(data.toolId as any);
-        newElement.x = Math.round(x - (newElement.width || 100) / 2);
-        newElement.y = Math.round(y - (newElement.height || 40) / 2);
-        
-        dispatch(addElement({
-          element: newElement,
-          parentId: 'root',
-          insertPosition: 'inside'
-        }));
-        dispatch(selectElement(newElement.id));
-        
-        console.log('✅ Element created successfully:', newElement.id);
-      }
-    } catch (error) {
-      console.error('❌ Error handling canvas drop:', error);
->>>>>>> d277a38b
-    }
-  }, [dispatch, zoomLevel, dragState.draggedElement]);
-
-  // Simplified point-and-click insertion
-  const handlePointAndClickInsertion = useCallback((x: number, y: number, tool: string, isShiftPressed: boolean, isAltPressed: boolean) => {
-    const newElement = createDefaultElement(tool as any);
-    
-    const targetElement = getElementAtPoint(x, y, currentElements, zoomLevel);
-    
-    if (targetElement && targetElement.id !== 'root' && canAcceptChildren(targetElement)) {
-      dispatch(addElement({
-        element: newElement,
-        parentId: targetElement.id,
-        insertPosition: 'inside'
-      }));
-    } else {
-      dispatch(addElement({
-        element: newElement,
-        parentId: 'root',
-        insertPosition: 'inside'
-      }));
-    }
-
-    dispatch(selectElement(newElement.id));
-    setInsertionIndicator(null);
-    setHoveredElementId(null);
-    setHoveredZone(null);
-    dispatch(setHoveredElement({ elementId: null, zone: null }));
-  }, [currentElements, dispatch, zoomLevel]);
+    }
+  }, [drawingEvents]);
 
   const handleCanvasClick = useCallback((e: React.MouseEvent) => {
-<<<<<<< HEAD
     // Skip click handling for creation tools - drawing system handles them
     if (toolHandler.isCreationTool(toolHandler.selectedTool)) {
-=======
-    if (['rectangle', 'text', 'image', 'container', 'heading', 'list', 'button',
-         'input', 'textarea', 'checkbox', 'radio', 'select',
-         'section', 'nav', 'header', 'footer', 'article',
-         'video', 'audio', 'link', 'code', 'divider'].includes(selectedTool)) {
->>>>>>> d277a38b
       e.preventDefault();
       e.stopPropagation();
       return;
@@ -347,7 +135,6 @@
     
     const coords = getCanvasCoordinatesFromEvent(e, canvasRef, zoomLevel);
     
-<<<<<<< HEAD
     // Handle tool-based selection
     toolHandler.handleToolBasedSelection(coords.x, coords.y, toolHandler.selectedTool);
   }, [toolHandler, zoomLevel]);
@@ -355,69 +142,9 @@
   const handleMouseUp = useCallback((e: React.MouseEvent<HTMLDivElement>) => {
     if (drawingEvents.isDrawing) {
       drawingEvents.handleDrawingMouseUp(e);
-=======
-    const x = (e.clientX - rect.left) / zoomLevel;
-    const y = (e.clientY - rect.top) / zoomLevel;
-    
-    if (selectedTool === 'select') {
-      const clickedElement = getElementAtPoint(x, y, currentElements, zoomLevel);
-      if (clickedElement) {
-        dispatch(selectElement(clickedElement.id));
-      } else {
-        dispatch(selectElement('root'));
-      }
-    } else if (selectedTool === 'hand') {
-      const clickedElement = getElementAtPoint(x, y, currentElements, zoomLevel);
-      if (clickedElement && clickedElement.id !== 'root') {
-        dispatch(selectElement(clickedElement.id));
-      } else {
-        dispatch(selectElement('root'));
-      }
-    }
-  }, [selectedTool, zoomLevel, currentElements, dispatch]);
-
-  const handleMouseDown = useCallback((e: React.MouseEvent) => {
-    const target = e.target as HTMLElement;
-    const isClickingText = target.closest('.text-element') || target.closest('[contenteditable="true"]') || target.hasAttribute('contenteditable');
-    const isTextEditingActive = document.querySelector('.text-editing') !== null;
-    
-    if (isClickingText || isTextEditingActive) {
-      return;
->>>>>>> d277a38b
-    }
-    
-    const rect = canvasRef.current?.getBoundingClientRect();
-    if (!rect) return;
-    
-    let x = (e.clientX - rect.left) / zoomLevel;
-    let y = (e.clientY - rect.top) / zoomLevel;
-    
-    if (['rectangle', 'text', 'image', 'container', 'heading', 'list', 'button',
-         'input', 'textarea', 'checkbox', 'radio',
-         'section', 'nav', 'header', 'footer', 'article',
-         'video', 'audio', 'link', 'code', 'divider'].includes(selectedTool)) {
-      
-      e.preventDefault();
-      e.stopPropagation();
-      
-      if (isPointAndClickTool(selectedTool as Tool)) {
-        handlePointAndClickInsertion(x, y, selectedTool, e.shiftKey, e.altKey || e.metaKey);
-        return;
-      }
-      
-      // Drawing tools
-      setDrawingState({
-        start: { x, y },
-        current: { x, y },
-        isShiftPressed: e.shiftKey,
-        isAltPressed: e.altKey || e.metaKey
-      });
-      
-      return;
-    }
-  }, [selectedTool, handlePointAndClickInsertion, zoomLevel]);
-
-<<<<<<< HEAD
+    }
+  }, [drawingEvents]);
+
   return (
     <CanvasContainer
       canvasRef={canvasRef}
@@ -458,277 +185,41 @@
           );
         })}
       </div>
-=======
-  const handleMouseMoveInternal = useCallback((e: MouseEvent | React.MouseEvent) => {
-    const rect = canvasRef.current?.getBoundingClientRect();
-    if (!rect) return;
-    
-    lastMousePos.current = { x: e.clientX, y: e.clientY };
-    
-    const x = (e.clientX - rect.left) / zoomLevel;
-    const y = (e.clientY - rect.top) / zoomLevel;
-    
-    // Handle active drawing
-    if (drawingState) {
-      setDrawingState(prev => prev ? {
-        ...prev,
-        current: { x, y },
-        isShiftPressed: (e as React.MouseEvent).shiftKey || false,
-        isAltPressed: ((e as React.MouseEvent).altKey || (e as React.MouseEvent).metaKey) || false
-      } : null);
-      return;
-    }
-    
-    // Handle creation tools hover
-    if (['rectangle', 'text', 'image', 'container', 'heading', 'list', 'button',
-         'input', 'textarea', 'checkbox', 'radio',
-         'section', 'nav', 'header', 'footer', 'article',
-         'video', 'audio', 'link', 'code', 'divider'].includes(selectedTool)) {
->>>>>>> d277a38b
-      
-      if (isPointAndClickTool(selectedTool as Tool)) {
-        const hoveredElement = getElementAtPoint(x, y, currentElements, zoomLevel, draggedElementId);
-        if (hoveredElement && hoveredElement.id !== 'root') {
-          setHoveredElementId(hoveredElement.id);
-          setHoveredZone('inside');
-          dispatch(setHoveredElement({ elementId: hoveredElement.id, zone: 'inside' }));
-          setInsertionIndicator({
-            elementId: hoveredElement.id,
-            position: 'inside',
-            bounds: { x: hoveredElement.x || 0, y: hoveredElement.y || 0, width: hoveredElement.width || 100, height: hoveredElement.height || 20 }
-          });
-        } else {
-          setInsertionIndicator(null);
-          setHoveredElementId(null);
-          setHoveredZone(null);
-          dispatch(setHoveredElement({ elementId: null, zone: null }));
-        }
-        return;
-      }
-      
-<<<<<<< HEAD
+      
+      {/* Visual feedback overlays */}
+      <InsertionIndicator insertionIndicator={dragAndDrop.insertionIndicator} />
+      
       <DrawingOverlay 
         drawingState={drawingEvents.drawingState}
         selectedTool={toolHandler.selectedTool}
         zoomLevel={zoomLevel}
       />
-=======
-      if (!drawingState) {
-        setInsertionIndicator(null);
-        setHoveredElementId(null);
-        setHoveredZone(null);
-        dispatch(setHoveredElement({ elementId: null, zone: null }));
-      }
-      return;
-    }
-    
-    if (isDraggingForReorder) {
-      return;
-    }
-    
-    if (selectedTool === 'select' || selectedTool === 'hand') {
-      const hoveredElement = getElementAtPoint(x, y, currentElements, zoomLevel, draggedElementId);
-      
-      if (hoveredElement && hoveredElement.id !== 'root') {
-        setHoveredElementId(hoveredElement.id);
-        setHoveredZone(null);
-        dispatch(setHoveredElement({ elementId: hoveredElement.id, zone: null }));
-      } else {
-        setHoveredElementId(null);
-        setHoveredZone(null);
-        dispatch(setHoveredElement({ elementId: null, zone: null }));
-      }
-      setInsertionIndicator(null);
-    } else {
-      setHoveredElementId(null);
-      setHoveredZone(null);
-      dispatch(setHoveredElement({ elementId: null, zone: null }));
-      setInsertionIndicator(null);
-    }
-  }, [isDragging, isDraggingForReorder, selectedElementId, draggedElementId, zoomLevel, dispatch, selectedTool, expandedElements, dragThreshold, drawingState]);
-
-  const handleMouseMove = useThrottledMouseMove(handleMouseMoveInternal, 16);
-
-  const handleMouseUp = useCallback((e?: MouseEvent) => {
-    if (drawingState) {
-      const { start, current, isShiftPressed, isAltPressed } = drawingState;
->>>>>>> d277a38b
-      
-      let left = Math.min(start.x, current.x);
-      let top = Math.min(start.y, current.y);
-      let width = Math.abs(current.x - start.x);
-      let height = Math.abs(current.y - start.y);
-      
-      if (isShiftPressed) {
-        const size = Math.max(width, height);
-        width = size;
-        height = size;
-      }
-      
-      if (isAltPressed) {
-        left = start.x - width / 2;
-        top = start.y - height / 2;
-      }
-      
-      if (width > 10 && height > 10 && selectedTool !== 'select' && selectedTool !== 'hand') {
-        const newElement = createDefaultElement(selectedTool as any);
-        newElement.x = Math.round(left);
-        newElement.y = Math.round(top);
-        newElement.width = Math.round(width);
-        newElement.height = Math.round(height);
-        
-        dispatch(addElement({
-          element: newElement,
-          parentId: 'root',
-          insertPosition: 'inside'
-        }));
-        dispatch(selectElement(newElement.id));
-      }
-      
-      setDrawingState(null);
-      return;
-    }
-    
-    if (isDraggingForReorder && draggedElementId) {
-      const draggedElement = currentElements[draggedElementId];
-      if (draggedElement && hoveredElementId && hoveredZone) {
-        dispatch(reorderElement({
-          elementId: draggedElementId,
-          newParentId: hoveredElementId,
-          insertPosition: hoveredZone === 'inside' ? 'inside' : 'before'
-        }));
-      }
-    }
-    
-    dispatch(setDragging(false));
-    dispatch(setResizing(false));
-    dispatch(setDraggingForReorder(false));
-    dispatch(setDraggedElement(undefined));
-    setInsertionIndicator(null);
-    setHoveredElementId(null);
-    setHoveredZone(null);
-    dispatch(setHoveredElement({ elementId: null, zone: null }));
-    dispatch(resetUI());
-    
-    setDragThreshold({ x: 0, y: 0, exceeded: false });
-    setExpandedContainerId(null);
-  }, [drawingState, selectedTool, dispatch, isDraggingForReorder, draggedElementId, currentElements, hoveredElementId, hoveredZone]);
-
-  React.useEffect(() => {
-    const handleGlobalMouseUp = () => handleMouseUp();
-    document.addEventListener('mouseup', handleGlobalMouseUp);
-    return () => document.removeEventListener('mouseup', handleGlobalMouseUp);
-  }, [handleMouseUp]);
-
-  const selectedElement = selectedElementId ? currentElements[selectedElementId] : null;
-
-  return (
-    <main 
-      className="flex-1 flex flex-col bg-gray-50 dark:bg-gray-900 overflow-hidden relative"
-      style={{
-        marginLeft: isDOMTreePanelVisible ? '280px' : '0',
-        marginRight: isComponentPanelVisible ? '320px' : '0',
-        transition: 'margin-left 0.2s ease-in-out, margin-right 0.2s ease-in-out'
-      }}
-    >
-      <div className="relative flex-1 flex flex-col overflow-hidden">
-        <div 
-          className="flex-1 overflow-auto bg-gray-100 dark:bg-gray-800 relative"
-          style={{
-            backgroundImage: isGridVisible 
-              ? `radial-gradient(circle, #ccc 1px, transparent 1px)`
-              : 'none',
-            backgroundSize: isGridVisible ? `${20 * zoomLevel}px ${20 * zoomLevel}px` : 'auto',
-            backgroundPosition: isGridVisible ? '0 0' : 'auto'
-          }}
-        >
-          <div 
-            ref={canvasRef}
-            className="relative mx-auto bg-white dark:bg-gray-900 shadow-lg overflow-visible"
-            style={{
-              width: `${canvasWidth * zoomLevel}px`,
-              minHeight: `${(rootElement?.height || 600) * zoomLevel}px`,
-              transform: 'translateZ(0)',
-              transformOrigin: '0 0',
-              margin: '40px auto'
-            }}
-            onClick={handleCanvasClick}
-            onMouseDown={handleMouseDown}
-            onMouseMove={handleMouseMove}
-            onDragOver={handleCanvasDragOver}
-            onDrop={handleCanvasDrop}
-          >
-            {Object.values(expandedElements)
-              .filter(el => el.id !== 'root' && (el.parent === 'root' || !el.parent))
-              .map(element => (
-                <CanvasElement
-                  key={element.id}
-                  element={element}
-                  isSelected={element.id === selectedElementId}
-                  zoomLevel={zoomLevel}
-                  canvasRef={canvasRef}
-                  currentElements={expandedElements}
-                  // Enhanced drag-and-drop props
-                  onElementDragStart={handleElementDragStart}
-                  onElementDragOver={handleDragOver}
-                  onElementDragLeave={handleDragLeave}
-                  onElementDrop={handleDrop}
-                  onElementDragEnd={handleDragEnd}
-                  getDropClasses={getDropClasses}
-                />
-              ))
-            }
-
-            {/* Drawing overlay */}
-            {drawingState && (() => {
-              const { start, current, isShiftPressed, isAltPressed } = drawingState;
-              
-              let left = Math.min(start.x, current.x);
-              let top = Math.min(start.y, current.y);
-              let width = Math.abs(current.x - start.x);
-              let height = Math.abs(current.y - start.y);
-              
-              if (isShiftPressed) {
-                const size = Math.max(width, height);
-                width = size;
-                height = size;
-              }
-              
-              if (isAltPressed) {
-                left = start.x - width / 2;
-                top = start.y - height / 2;
-              }
-              
-              return (
-                <div
-                  className="absolute pointer-events-none z-[100] border-2 border-blue-500 bg-blue-500/10 rounded"
-                  style={{
-                    left: left,
-                    top: top,
-                    width: width,
-                    height: height,
-                    transform: `scale(${zoomLevel})`,
-                    transformOrigin: '0 0'
-                  }}
-                >
-                  <div 
-                    className="absolute -top-8 left-0 bg-blue-600 text-white text-xs px-2 py-1 rounded shadow-lg whitespace-nowrap"
-                    style={{ transform: `scale(${1/zoomLevel})` }}
-                  >
-                    {Math.round(width)} × {Math.round(height)}
-                    {isShiftPressed && <span className="ml-1">□</span>}
-                    {isAltPressed && <span className="ml-1">⌥</span>}
-                  </div>
-                </div>
-              );
-            })()}
-
-            {/* Enhanced drag-and-drop visual feedback */}
-            <DragDropStyles />
-          </div>
-        </div>
-      </div>
-    </main>
+      
+      <SelectionOverlay
+        selectedElementId={selectedElementId || null}
+        hoveredElementId={hoveredElementId || null}
+        elements={expandedElements}
+        zoomLevel={zoomLevel}
+      />
+      
+      {/* Drag feedback overlay */}
+      {isDraggingForReorder && draggedElementId && (
+        <DragFeedback
+          hoveredElementId={hoveredElementId}
+          hoveredZone={null}
+          draggedElementId={draggedElementId}
+        />
+      )}
+      
+      {/* Drag indicator overlay */}
+      <DragIndicatorOverlay
+        hoveredElementId={hoveredElementId}
+        hoveredZone={null}
+        currentElements={expandedElements}
+        zoomLevel={zoomLevel}
+        canvasRef={canvasRef}
+      />
+    </CanvasContainer>
   );
 };
 
